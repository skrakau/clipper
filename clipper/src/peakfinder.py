--- conflicted
+++ resolved
@@ -335,11 +335,6 @@
     transcriptome_size - number of genes there are in the transcriptome
     
     """
-<<<<<<< HEAD
-    
-    print global_cutoff
-=======
->>>>>>> 603823dc
     #combine results
     allpeaks = set([])
         
@@ -517,11 +512,7 @@
     parser.add_option("--trim", dest="trim", action="store_true", default=False, help="Trim reads with the same start/stop to count as 1")
     parser.add_option("--premRNA", dest="premRNA", action="store_true", help="use premRNA length cutoff, default:%default", default=False)
     parser.add_option("--poisson-cutoff", dest="poisson_cutoff", type="float", help="p-value cutoff for poisson test, Default:%default", default=0.05, metavar="P")
-<<<<<<< HEAD
-    parser.add_option("--disable_global_cutoff", dest="global_cutoff", action="store_false", help="disables global transcriptome level cutoff to CLIP-seq peaks, Default:%default", default=True, metavar="P")
-=======
     parser.add_option("--disable_global_cutoff", dest="use_global_cutoff", action="store_false", help="disables global transcriptome level cutoff to CLIP-seq peaks, Default:On", default=True, metavar="P")
->>>>>>> 603823dc
     parser.add_option("--FDR", dest="FDR_alpha", type="float", default=0.05, help="FDR cutoff for significant height estimation, default=%default")
     parser.add_option("--threshold", dest="threshold", type="int", default=None, help="Skip FDR calculation and set a threshold yourself")
     parser.add_option("--maxgenes", dest="maxgenes", default=None, help="stop computation after this many genes, for testing", metavar="NGENES")
@@ -547,11 +538,8 @@
             print
     else:   
         verboseprint = lambda *a: None      # do-nothing function
-<<<<<<< HEAD
-=======
     if options.plotit:
         options.debug=True
->>>>>>> 603823dc
     
     #enforces required usage    
     if not (options.bam and ((options.species) or (options.geneBEDfile and options.geneMRNAfile and options.genePREMRNAfile))):
