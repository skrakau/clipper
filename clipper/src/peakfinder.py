--- conflicted
+++ resolved
@@ -551,11 +551,8 @@
         
     outbed = options.outfile
     color = options.color
-<<<<<<< HEAD
+
     pybedtools.BedTool("\n".join(filtered_peaks), from_string=True).sort(stream=True).saveas(outbed)
-=======
-    pybedtools.BedTool("\n".join(filtered_peaks), from_string=True).sort(stream=True).saveas(outbed) #, trackline="track name=\"%s\" visibility=2 colorByStrand=\"%s %s\"" % (outbed, color, color))
->>>>>>> 652df728
 
     logging.info("wrote peaks to %s" % (options.outfile))
     
