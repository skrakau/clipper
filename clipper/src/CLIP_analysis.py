--- conflicted
+++ resolved
@@ -1104,12 +1104,9 @@
     species = species
     out_dict = {}
     #In case names aren't unique make them all unique
-<<<<<<< HEAD
     clusters_bed = pybedtools.BedTool(make_unique(pybedtools.BedTool(bedtool))).saveas()
     if len(clusters_bed) <= 1:
         raise IllegalArgunmentException("not enough reads to properly analyze bed file")
-=======
->>>>>>> 8f9e15ab
     coverage = get_bam_coverage(bam)
     counts = get_bam_counts(bam)
 
