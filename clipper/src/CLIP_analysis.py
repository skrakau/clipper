--- conflicted
+++ resolved
@@ -445,11 +445,7 @@
         
     for start, stop in location_dict[gene]['regions']:
         length = float(stop - start) 
-<<<<<<< HEAD
-        
-=======
-       
->>>>>>> fad150ca
+
         if peak_center >= int(start) and peak_center <= int(stop):
             if interval.strand == "+":
                 total_location = running_length + (peak_center - start)
