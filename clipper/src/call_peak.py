--- conflicted
+++ resolved
@@ -909,19 +909,13 @@
         elif fitType == "Gaussian":
             fitter = GaussMix(xvals, data)
             
-<<<<<<< HEAD
-            
-        (fit_values, starts_and_stops, starts, stops) = fitter.peaks(threshold, plotit)
-            
-
-=======
+
         try:
             (fit_values, starts_and_stops, starts, stops) = fitter.peaks(threshold, plotit)
         except Exception as error:
             print gene_name
             print error
          
->>>>>>> f7147e78
         #walks along spline, and calls peaks along spline
         #for each start, take the next stop and find the peak 
         #between the start and the stop this is where I need to 
