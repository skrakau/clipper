'''
Created on Jul 25, 2012
@author: mlovci
@author: gabrielp
'''

from numpy import Inf
import sys
import pysam
from clipper.src.peaks import readsToWiggle_pysam, shuffle, find_sections
from scipy import optimize
import matplotlib.pyplot as plt 
from numpy import diff, sign, append, array, arange, r_, empty
from math import sqrt
from scipy import interpolate
from matplotlib.path import Path
import matplotlib.patches as patches
from scipy import stats
from random import sample as rs
import math
import logging



    
    
def verboseprint(*args):
    
    """ DEPRACATED: USE logging
    prints out print statements if nessessary"""
    
    # Print each argument separately so caller doesn't need to
    # stuff everything to be printed into a single string
    for arg in args:
        print >> sys.stderr, arg,
    print
            
def get_FDR_cutoff_mode(readlengths, 
                        genelength, 
                        iterations=1000, 
                        mincut=2, 
                        alpha=.05):
   
    """
    
    Find randomized method, as in FOX2ES NSMB paper.
    
    """
    
    if readlengths.__len__() < 20: # if you have very few reads on a gene, don't waste time trying to find a cutoff
        return mincut
    cmd = "./peaks"
    bad = 1
    tries = 0
    while bad == 1 and tries < 5:
        try:
            process = Popen([cmd, "-f", "stdin", "-L", str(genelength), "-r", str(iterations), "-a", str(alpha)], stdin=PIPE, stdout=PIPE)
            results, err = process.communicate("\n".join(map(str, readlengths)))
            return_val = process.wait()
            bad = 0
        except OSError:
            print >> sys.stderr, "Couldn't open a process for thresholding, trying again"
            tries += 1
        
    if bad == 1:
        return "error"
    obs = 0
    cutoff = mincut
    for x in results.split("\n"):
        if x == "":
            continue
        try:
            cut, n_observed = map(int, x.strip().split("\t"))
        except:
            pass
        if n_observed > obs and cut > cutoff:
            obs = n_observed
            cutoff = cut
    if cutoff < mincut:
        cutoff = mincut            
    return int(cutoff)

def get_FDR_cutoff_mean(readlengths, 
                        genelength, 
                        iterations=100, 
                        mincut=2, 
                        alpha=0.05):
    """
    
    Find randomized method, as in FOX2ES NSMB paper.
    MEAN, not MODE
    scatter reads, calcaluate number of reads to pass fdr threshold, takes average observed cutoff
    readlengths -- list of lengths of aligned portions of reads
    genelength -- effective gene length (unalignable regions aren't counted)
    interations -- number of times to repeat FDR thresholding calculation 
    mincut -- min threshold possible to return
    alpha -- FDR alpha 
    
    Returns an int, the number of reads needed to meet the FDR cutoff
    TODO: Allow the minimum cutoff to be paramaritizied
    TODO: double check math on this
    
    """
    
    #if you have very few reads on a gene, don't waste time 
    #trying to find a cutoff        
    if len(readlengths) < 20:
        return mincut
    results = shuffle(genelength, iterations, 0, .05, readlengths) 
    total = 0

    
    #parses results from peaks script, calculates mean from peaks results 
    #should document peaks function call return value somewhere around here
        
    for cut, n_observed in enumerate(results):
        total += (cut * n_observed)
        
    #logic for min cutoffs 
    cutoff = total / iterations
    if cutoff < mincut:
        cutoff = mincut
    return int(round(cutoff, 0))



def plot_spline(spline, title=None, threshold=None):
    
    """
    
    plots spline information
    
    spline - spline from scipy
    data - wiggle track to plot
    xvals - where to plot
    threshold - line to draw so peaks don't go below threshold
    
    """
    fig = plt.figure()
    if title is not None:
        plt.title(title)
    ax1 = fig.add_subplot(111)
    ax1.plot(spline._data[0], spline._data[1])
    ax1.plot(spline._data[0], spline(spline._data[0]))

    if threshold is not None:
        ax1.axhline(y=threshold)

    plt.show()

def get_norm_penalized_residuals(spline):
    from scipy.linalg import norm

    err = norm(spline(spline._data[0])) * spline.get_residual()
    return err
    
    
    

def get_turn_penalized_residuals(spline):

    func = spline(spline._data[0])
    turns = sum(abs(diff(sign(diff(func))))) / 2     
    err = sqrt((spline.get_residual()) * (turns ** 4))
    return err

def spline_loss(spline, errfunc=get_turn_penalized_residuals):
    
    """
    Returns complexity penalized residuals from a smoothing spline
    
    """

    if spline is None:    #catches spline fitting error
        raise TypeError("Spline is of None type")

    err = errfunc(spline)

    return(err)
    
def fit_univariate_spline(smoothingFactor, xRange, yData,  k, weight=None):
    
    """
    
    Calculate a smoothing spline for ydata in xdata then return complexity-penalized residuals
    or return the smoothing spline if resid ==False
    
    Parameters:
    smoothingFactor -- parameter for UnivariateSpline
    xRange -- Int, range of spline
    yData -- list, wiggle track positions   
    k -- int, degree of spline

    
    Output: spline object
    
    """
    try:
        spline = interpolate.UnivariateSpline(xRange, 
                                              yData, 
                                              s=smoothingFactor, 
                                              k=k, 
                                              w=weight)
    except Exception as error: #This error shouldn't happen anymore
        print >> sys.stderr, xRange, yData, smoothingFactor, k, weight
        logging.error("failed to build spline", error)
        raise

    return(spline)

class Spline(object):
    """Class to fit data to a smooth curve"""
    def __get__(self, obj, cls=None):
        pass

    def __set__(self, obj, val):
        pass

    def __delete__(self, obj):
        pass

    def __init__(self, xRange, yData, smoothingFactor=None, k=3, weight=None,
                 lossFunction = get_turn_penalized_residuals):
        if smoothingFactor is None:
            smoothingFactor = len(xRange)
        self.lossFunction = lossFunction
        self.xRange = xRange
        self.yData = yData
        self.k=k
        self.smoothingFactor = smoothingFactor
        self.weight = weight
        
    def fit(self, smoothingFactor = None, weight = None, replace = True):
        """fit a spline, return the spline. If replace is True, replace the current
        class definition of the spline"""
        if smoothingFactor is None:
            smoothingFactor = self.smoothingFactor
        if weight is None:
            weight = self.weight            
        spline = fit_univariate_spline(smoothingFactor, self.xRange,
                                       self.yData, self.k, weight=self.weight)
        if not hasattr(self, 'spline'):
            self.spline = spline
        elif replace:
            self.spline = spline

        return spline

    def predict(self):
        """get predicted values from the spline over the fitted area"""
        return(self.spline(self.spline._data[0]))

    def loss(self, spline = None, lossFunction = None, replace = True):
        """calculate the result of the loss function"""
        if lossFunction == None:
            lossFunction = self.lossFunction

        if spline == None:
            spline = self.spline
        error = spline_loss(spline, errfunc = lossFunction)
        if not hasattr(self, 'error'):
            self.error = error
        elif replace:
            self.error = error
        return error

    def fit_loss(self, smoothingFactor=None, replace=False, weight = None, lossFunction = None):
        """fit a curve with a given smoothing parameter, return the result of the loss fxn"""
        if lossFunction == None:
            lossFunction = self.lossFunction

        if smoothingFactor == None:
            smoothingFactor = self.smoothingFactor

        if weight == None:
            weight = self.weight
        spline = self.fit(smoothingFactor=smoothingFactor, replace=replace, weight=weight)
        err = self.loss(spline)
#        import pylab
#        pylab.plot(spline._data[0], spline(spline._data[0]))
        return err
    

    def plot(self, threshold=None, title=None):
        """plot data and spline"""
        if not hasattr(self, 'spline'):
            self.fit()
        plot_spline(self.spline, threshold=threshold, title=title)
       

    def optimize_fit(self, s_estimate=None, method = 'L-BFGS-B', bounds=((1,None),),
                     replace=False, weight=None, lossFunction=None):
        """optimize the smoothingFactor for fitting."""
        import scipy
        from scipy import optimize
        if s_estimate == None:
            s_estimate = self.smoothingFactor

        if lossFunction == None:
            lossFunction = self.lossFunction

        minOpts = {'disp':True,
                   'maxiter':40}


        minimizeResult = scipy.optimize.minimize(self.fit_loss, s_estimate,
                                          args = (replace, weight, lossFunction),
                                          options = minOpts,
                                          method = method,
                                          bounds = bounds,
                                          )
        if minimizeResult.success:
            optimizedSmoothingParameter = minimizeResult.x
            self.optimizedSmoothingParam = optimizedSmoothingParameter
            optimizedSpline = self.fit(optimizedSmoothingParameter, weight)
        else:
            logging.error("Problem spline fitting. Here is the message:\n%s" %(minimizeResult.message))
            raise Exception
        if replace:
            self.smoothingFactor = optimizedSmoothingParameter
            self.spline = optimizedSpline

        return(optimizedSmoothingParameter, self.loss(optimizedSpline, lossFunction = lossFunction, replace=False))
        
    

def plot_sections(wiggle, sections, threshold):
    
    """
    
    Plots each section individually, I think
    Wiggle is a list representing a wiggle track
    sections is a list of strings of format "start|stop" where start and stop are both integers
    threshold is an integer 
    
    """
    
    fig = plt.figure()
    axis = fig.add_subplot(111)
    axis.plot(wiggle)
    axis.axhline(y=threshold)
    for sect in sections:
        #mark active sections
        positions = list() 
        codes = list()
        start, stop = sect
        positions.append([start, 0.6])
        codes.append(Path.MOVETO)
        positions.append([stop, 0.6])
        codes.append(Path.LINETO)
        positions.append([stop, 0.05])
        codes.append(Path.LINETO)
        positions.append([start, 0.05])
        codes.append(Path.LINETO)
        positions.append([start, 0.6])
        codes.append(Path.LINETO)
        positions.append([start, 0.6])
        codes.append(Path.CLOSEPOLY)
        path = Path(positions, codes)
        patch = patches.PathPatch(path, lw=1)
        axis.add_patch(patch)
    plt.show()


def poissonP(reads_in_gene, reads_in_peak, gene_length, peak_length):
    
    """
    
    scipy.stats.poisson.cdf
    compute the p-value for a peak of peak_length length with reads_in_peak reads,
    given that the read is gene_length long and has reads_in_gene reads

    If there are fewer than 3 reads expected to fall in the region, assume there's 3 reads
    expected...
    
    Paramaters
    ----------
    reads_in_gene: Integer representing number of reads in gene
    reads_in_peak: Integer reperesnting the number of reads in a specific peak
    gene_length: Integer representing length of gene
    peak_length: Integer representing length of peak
    
    Returns double, the p-value that the peak is significant
    If calcluation fails returns 1
    
    """
    
    try:
        #lam is estimate of the lambda value
        #poission takes a value and the lambda 
        #this is average number of reads per single 
        #site in the gene, but
        #a peak is not a single site, so it the average number 
        #gets multipled by the peak 
        #length as an estimator of the mean
        
        #TODO: check with boyko or someone else about this math.  
        #I think its a strong over estimate of the mean
        lam = (float(reads_in_gene) / (gene_length)) * (peak_length)

        if lam < 3:
            lam = 3
        cum_p = 1 - stats.poisson.cdf(reads_in_peak, int(lam))
        return cum_p
    
    except Exception as error:
        print error
        return 1

def call_peaks(loc, gene_length, bam_fileobj=None, bam_file=None, 
               margin=25, fdr_alpha=0.05, user_threshold=None,
               minreads=20, poisson_cutoff=0.05, 
               plotit=False, w_cutoff=10, windowsize=1000, 
               SloP=False, correct_p=False):
    
    """

    calls peaks for an individual gene 
    
    loc - string of all gene location
    gene_length - effective length of gene
    takes bam file or bam file object.  Serial uses object parallel uses location (name)
    margin - space between sections for calling new peaks
    fdr_alpha - false discovery rate, p-value bonferoni correct from peaks script (called in setup)
    user_threshold - user defined FDR thershold (probably should be factored into fdr_alpha

    minreads - min reads in section to try and call peaks
    poisson_cutoff - p-value for signifance cut off for number of reads in peak that gets called - might want to use ashifted distribution
    plotit - makes figures 
    
    w_cutoff - width cutoff, peaks narrower than this are discarted 
    windowssize - for super local calculation distance left and right to look 
    SloP - super local p-value instead of gene-wide p-value
    correct_p - boolean bonferoni correction of p-values from poisson
    
    """
    
    #setup
    chrom, gene_name, tx_start, tx_end, signstrand = loc

    #logic reading bam files
    if bam_file is None and bam_fileobj is None:
        #using a file opbject is faster for serial processing 
        #but doesn't work in parallel
        
        logging.error("""you have to pick either bam file or bam file 
                        object, not both""")
        exit()
    elif bam_fileobj is None:
        bam_fileobj = pysam.Samfile(bam_file, 'rb')
        
    tx_start, tx_end = [int(x) for x in [tx_start, tx_end]]
    subset_reads = bam_fileobj.fetch(reference=chrom, start=tx_start, end=tx_end)

    #need to document reads to wiggle
    wiggle, jxns, pos_counts, lengths, allreads = readsToWiggle_pysam(subset_reads, tx_start, tx_end, signstrand, "center", False)

    #wiggle, pos_counts, lengths = readsToWiggle_pysam(subset_reads, tx_start, tx_end, signstrand, "center", False)
<<<<<<< HEAD

    #TODO have a check to kill this if there aren't any reads in a region
        
=======
    #bam_fileobj.close()
    print "here"
    return wiggle
>>>>>>> 5385fdd2
    result = peaks_from_info(list(wiggle), pos_counts, lengths, loc, gene_length, margin, fdr_alpha, user_threshold, minreads, poisson_cutoff, plotit, w_cutoff, windowsize, SloP, correct_p)
    
    return result

def get_regions_above_threshold(threshold, values):
    
    """

    Idea here is to call all regions above a given threshold and return start 
    stop pairs for those regions added twist is that when everthere is a local
    minima above the threshold we will treat that as a breakpoint
    
    generates start and stop positions for calling peaks on.  Helper function that was abstracted 
    from peaks_from_info
    
    threshold -- threshold for what is siginifant peak
    values -- the values (as a numpy array) arranged from 0-length of the section
    
    returns list of tuples(start, stop) used for calling peaks
    
    """
    
    xlocs = arange(0, len(values))
    
    #finds all turns, between above and below threshold
    #and generate areas to call peaks in, also 
    #makes sure starting and stopping above maxima is caught
    #threshold is at or equal to values, need to correct this
    starts = xlocs[r_[True, diff(values >= threshold)] & (values >= threshold)]
    stops = xlocs[r_[diff(values >= threshold), True] & (values >= threshold)]
    
    stops = stops + 1 #add to fix off by one bug
    
    #print "original starts ", starts
    #print "original stops ", stops
    #error correction incase my logic is wrong here, assuming that starts
    #and stops are always paired, and the only two cases of not being 
    #pared are if the spline starts above the cutoff or the spline starts
    #below the cutoff
    assert len(starts) == len(stops)
    
    ### important note: for getting values x->y [inclusive] 
    #you must index an array as ar[x:(y+1)]|                    
    # or else you end up with one-too-few values, the second 
    #index is non-inclusive
    
    #gets all local minima, function taken from:
    #http://stackoverflow.com/questions/4624970/finding-local-maxima-minima-with-numpy-in-a-1d-numpy-array
    #Can't have local minima at start or end, that would get caught by 
    #previous check, really need to think about that more
    #print values
    local_minima = find_local_minima(values)
    #print xlocs[local_minima]
    #r_[False, values[1:] < values[:-1]] & r_[values[:-1] < values[1:], False]
    
    #append to list any local minima above threshold
    for i, minima in enumerate(local_minima):
        if minima and values[i] >= threshold:
            starts = append(starts, i)
            stops = append(stops, i)
    
    starts = array(sorted(set(starts)))
    stops = array(sorted(set(stops)))
    starts_and_stops = []
    
    #print "starts after min: ", starts
    #print "stops after min: ", stops
    #making sure we aren't in some strange state
    assert len(starts) == len(stops)
    
    #get all contigous start and stops pairs
    """
    this was an attempt to fix an off by one bug that I didn't catch
    before
    for start, stop in zip(starts, stops):
        if stop < start:
            raise ValueError("stop less than start")
        
        #peak of length 1
        elif start == stop:
            starts_and_stops.append((start, stop + 1))
            
        else: #start < stop
            starts_and_stops.append((start, stop))
    """
     
    while len(starts) > 0:
        stop_list = stops[stops > starts[0]]
        
        #if there are no more stops left exit the loop and return the 
        #currently found starts and stops
        if len(stop_list) == 0:
            break 
        stop = stop_list[0]
        starts_and_stops.append((starts[0], stop))
        starts = starts[starts >= stop]
    
    starts = array([x[0] for x in starts_and_stops])
    stops  = array([x[1] for x in starts_and_stops])
    return starts_and_stops, starts, stops

def find_local_minima(arr):
    
    """
    
    Returns a list of boolean values for an array that mark if a value is a local 
    minima or not True for yes false for no
    
    Importantly for ranges of local minima the value in the middle of the range
    is chosen as the minimum value
    
    """
    
    #walks through array, finding local minima ranges
    
    #hacky way to initalize a new array to all false
    minima = (arr == -1)
    min_range_start = 0
    decreasing = False
    for i in range(len(arr[:-1])):
        
        #array needs to be smooth for this to work, otherwise we'll
        #run into odd edge cases
        #update location of minima start until 
        if arr[i] > arr[i + 1]:
            min_range_start = i + 1
            decreasing = True
        
        if (arr[i] < arr[i+1]) and decreasing is True:
            decreasing = False
            #gets the local minima midpoint
            minima[(min_range_start + i) / 2] = True
    
    return minima
    
def find_local_maxima(arr):
    
    """
    
    Returns a list of boolean values for an array that mark if a value is a local 
    maxima or not True for yes false for no
    
    Importantly for ranges of local maxima the value in the middle of the range
    is chosen as the minimum value
    
    """
    
    #walks through array, finding local maxima ranges
    
    #to initalize a new array to all false
    maxima = empty(len(arr), dtype='bool')
    maxima.fill(False)
    
    max_range_start = 0
    increasing = True
    for i in range(len(arr[:-1])):
        
        #update location of maxima start until 
        if arr[i] < arr[i + 1]:

            max_range_start = i + 1
            increasing = True
        
        if (arr[i] > arr[i+1]) and increasing is True:
            increasing = False
            #gets the local maxima midpoint
            maxima[(max_range_start + i) / 2] = True
    
    #catches last case
    if increasing: 
        maxima[(max_range_start + len(arr) - 1) / 2] = True
        
    return maxima




def peaks_from_info(wiggle, pos_counts, lengths, loc, gene_length, 
                    margin=25, fdr_alpha=0.05, user_threshold=None,
                    minreads=20, poisson_cutoff=0.05, plotit=False, 
                    width_cutoff=10, windowsize=1000, SloP=False, 
                    correct_p=False):

    """
    
    same args as before 
    wiggle is converted from bam file
    pos_counts - one point per read instead of coverage of entire read
    lengths - lengths aligned portions of reads 
    rest are the same fix later


    calls peaks for an individual gene 
    

    gene_length - effective length of gene
    margin - space between sections for calling new peaks
    fdr_alpha - false discovery rate, p-value bonferoni correct from peaks script (called in setup)
    user_threshold - user defined FDR thershold (probably should be factored into fdr_alpha
    minreads - min reads in section to try and call peaks
    poisson_cutoff - p-value for signifance cut off for number of reads in peak that gets called - might want to use ashifted distribution
    plotit - makes figures 
    
    w_cutoff - width cutoff, peaks narrower than this are discarted 
    windowssize - for super local calculation distance left and right to look 
    SloP - super local p-value instead of gene-wide p-value
    correct_p - boolean bonferoni correction of p-values from poisson
        
    """
    
    peak_dict = {}
    
    #these are what is built in this dict, complicated enough that it might 
    #be worth turning into an object
    #peak_dict['clusters'] = {}
    #peak_dict['sections'] = {}
    #peak_dict['nreads'] = int()
    #peak_dict['threshold'] = int()
    #peak_dict['loc'] = loc
    
    #data munging
    chrom, gene_name, tx_start, tx_end, signstrand = loc
    tx_start, tx_end = [int(x) for x in [tx_start, tx_end]]    
    
    #used for poisson calclulation? 
    nreads_in_gene = sum(pos_counts)
    
    #decides FDR calcalation, maybe move getFRDcutoff mean into c code
    
    if user_threshold is None:
        gene_threshold = get_FDR_cutoff_mean(lengths, 
                                             gene_length, 
                                             alpha=fdr_alpha)
    else:
        gene_threshold = user_threshold
    
    if not isinstance(gene_threshold, int):
        raise TypeError
        
    peak_dict['clusters'] = {}
    peak_dict['sections'] = {}
    peak_dict['nreads'] = int(nreads_in_gene)
    peak_dict['threshold'] = gene_threshold
    peak_dict['loc'] = loc
    peakn = 1
 
    sections = find_sections(wiggle, margin)
    if plotit is True:      
        plot_sections(wiggle, sections, gene_threshold)

    for sect in sections:
        sectstart, sectstop = sect
        sect_length = sectstop - sectstart + 1
        data = wiggle[sectstart:(sectstop + 1)]
        cts = pos_counts[sectstart:(sectstop + 1)]
        xvals = arange(0, sect_length)
        Nreads = sum(cts)

        #gets random subset of lengths of reads for calculations on a section
        #not exactly the right way to do this but it should be very close.
        sect_read_lengths = rs(lengths, Nreads) 
        peak_dict['sections'][sect] = {}
        threshold = int()
        peak_dict['sections'][sect]['nreads'] = int(Nreads)
        #makes sure there are enough reads
        if Nreads < minreads:
            logging.info("""%d is not enough reads, skipping section: %s""" %(Nreads, sect))
            peak_dict['sections'][sect]['tried'] = False            
            continue
        else:
            logging.info("""Analyzing section %s with %d reads""" %(sect, Nreads))
            pass
        
            
        if user_threshold == None:
            if SloP:
                #use the minimum FDR cutoff between superlocal and gene-wide calculations
                threshold = min(gene_theshold, get_FDR_cutoff_mean(sect_read_lengths, 
                                                sect_length, 
                                                alpha=fdr_alpha))
                logging.info("Using super-local threshold %d" %(threshold))
                
            else:
                threshold = gene_threshold
        else:
            threshold = user_threshold

        #saves threshold for each individual section
        peak_dict['sections'][sect]['threshold'] = threshold
        peak_dict['sections'][sect]['nreads'] = int(Nreads)
        peak_dict['sections'][sect]['tried'] = True
        peak_dict['sections'][sect]['nPeaks'] = 0
        #if wiggle track never excides threshold
        if max(data) < threshold:
            logging.warn("data does not excede threshold, stopping")
            continue
        
        degree = 3 #cubic spline
        weights = None
        #step 1, identify good initial value
        initial_smoothing_value = (sectstop - sectstart + 1)
        best_smoothing_value = initial_smoothing_value
        best_estimate = 1
        #step 1 naive spline
        fitter = Spline(xvals, data, initial_smooting_value, degree, weights)
        fitter.fit()

        #step 2, refine so as not to runinto local minima later
        #high-temp optimize

        best_error = fitter.loss()
        for i in range(2, 11):
            cur_smoothing_value = initial_smoothing_value * i
            #tries find optimal initial smooting paraater in this loop
            cur_error = fitter.fit_loss(cur_smoothing_value)
            if cur_error < best_error:
                best_smoothing_value = cur_smoothing_value
                best_estimate = i       
        try:
            #fine optimization of smooting paramater
            #low-temp optimize
            fitter.optimize_fit(s_estimate=best_estimate, replace=True)

        except Exception as error:
            logging.error("%s failed spline fitting optimization at section %s (major crash)" %(loc, sect))
            continue

        spline_values = array([int(x) for x in fitter.predict()])

        if plotit is True:
            fitter.plot(title=str(peakn), threshold=threshold)

        starts_and_stops, starts, stops = get_regions_above_threshold(threshold, 
                                                                      spline_values)

        #walks along spline, and calls peaks along spline
        #for each start, take the next stop and find the peak 
        #between the start and the stop this is where I need to 
        #fix, some peaks starts start right after another start, 
        #but not on top of it make sure the next start is after the 
        #previous stop

        #subsections that are above threshold
        for p_start, p_stop in starts_and_stops: 

            #peaks with-in this subsection, indexed from section 
            #(not subsection) start
            #find all local maxima
            peaks = [x + p_start for x in xvals[find_local_maxima(spline_values[p_start:(p_stop + 1)])]]
            #map(lambda x: x + p_start, 
            #            xvals[diff(sign(diff(spline(xvals[p_start:(p_stop + 1)])))) < 0])

            if not len(peaks) in (0,1):
                assert len(peaks) in (0,1) #there should be one or zero peaks in every section

            #handles logic if there are multiple peaks between 
            #start and stop
            if len(peaks) <= 0:
                continue
            if len(peaks) is 1:
                #TODO All this formatting logic doesn't belong here 
                #should be simplifed
                #gets reads in peak
                n_reads_in_peak = sum(cts[p_start:(p_stop + 1)])
                logging.info("""Peak %d (%d - %d) has %d 
                                 reads""" %(peakn,                                             
                                             p_start,
                                             (p_stop + 1),
                                             n_reads_in_peak))

                #makes sure there enough reads
                if (n_reads_in_peak < minreads or 
                    max(data[p_start:(p_stop + 1)]) < threshold):
                    logging.info("""skipping peak, %d is not enough reads"""
                                 %(n_reads_in_peak))
                    continue

                #formatting of bed track
                #start and stop for bed track to be created
                g_start = tx_start + sectstart + p_start
                g_stop = tx_start + sectstart + p_stop

                #highest point in start stop
                peak = tx_start + sectstart + peaks[0]

                #makes it thicker so we can see on the browser 
                thick_start = peak - 2
                thick_stop = peak + 2

                #best_error checking logic to keep bed files from breaking
                if thick_start < g_start:
                    thick_start = g_start
                if thick_stop > g_stop:
                    thick_stop = g_stop

                peak_length = g_stop - g_start + 1

                #skip really small peaks
                if peak_length < width_cutoff:
                    continue
                peak_name = gene_name + "_" + str(peakn) + "_" + str(int(n_reads_in_peak))

                #super local logic 
                #best_error check to make sure area is in area of gene

                #distance from gene start
                if peak - tx_start - windowsize < 0: 
                    area_start = 0

                #for super local gets area around peak for calculation
                else:  
                    area_start = peak - tx_start - windowsize
                    #area_start = sectstart

                #same thing except for end of gene instead of start
                if peak + windowsize > tx_end: #distance to gene stop
                    area_stop = tx_start - tx_end + 1
                else:
                    area_stop = peak - tx_start + windowsize
                    #area_stop = sectstop

                #use area reads + 1/2 all other reads in gene: 
                #area_reads = sum(pos_counts[area_start:area_stop]) + 
                #0.5*(sum(pos_counts) - 
                #sum(pos_counts[area_start:area_stop]))

                #use area reads:
                area_reads = sum(pos_counts[area_start:area_stop])
                area_size = area_stop - area_start + 1

                #area_reads = sum(pos_counts[sectstart:sectstop])
                #area_size = sect_length

                #calcluates poisson based of whole gene vs peak
                gene_pois_p = poissonP(nreads_in_gene, 
                                       n_reads_in_peak, 
                                       gene_length, 
                                       peak_length)
                if SloP is True:
                    #same thing except for based on super local p-value
                    slop_pois_p = poissonP(area_reads, 
                                          n_reads_in_peak, 
                                          area_size, 
                                          peak_length)

                #makes sure spop_poisP is defined, even if its 
                #just normal, something to be removed later,
                #slop should only be used when defined as true
                else:
                    slop_pois_p = gene_pois_p


                if math.isnan(slop_pois_p):
                    slop_pois_p = 1

                #remove later    
                if slop_pois_p > poisson_cutoff:
                    #continue
                    pass

                #defines the bedline of a peak for returning
                #TODO This should be abstracted out for now... seperate model from view
                bedline = "%s\t%d\t%d\t%s\t%s\t%s\t%d\t%d" %(chrom, g_start, g_stop, peak_name, slop_pois_p, signstrand, thick_start, thick_stop)

                #metadata for the specific bedline
                peak_dict['clusters'][bedline] = {}
                peak_dict['clusters'][bedline]['GeneP'] = gene_pois_p
                peak_dict['clusters'][bedline]['SloP'] = slop_pois_p                    
                peak_dict['clusters'][bedline]['Nreads'] = n_reads_in_peak
                peak_dict['clusters'][bedline]['size'] = peak_length
                peakn += 1
                peak_dict['sections'][sect]['nPeaks'] +=1

            #there are more than one peaks in this window
            #NO LONGER NESSESSARY SHOULD REMOVE
            else:  
                #this handles peaks within peaks logic

                #local minima in subsection, relative to section start
                valleys = array(map(lambda x:x + p_start, xvals[diff(sign(diff(spline(xvals[p_start:p_stop + 1])))) > 0]))

                for subpeak in peaks:
                    subpeak_start = int()
                    subpeak_stop = int()

                    if any(valleys < subpeak):
                        subpeak_start = valleys[valleys < subpeak][-1]
                    else:
                        subpeak_start = starts[starts < subpeak][-1]

                    if any(valleys > subpeak):
                        subpeak_stop = valleys[valleys > subpeak][0]
                    else:
                        subpeak_stop = stops[stops > subpeak][0]
                    peak_length = subpeak_stop - subpeak_start + 1

                    if peak_length < width_cutoff:#skip really small peaks
                        continue
                    n_reads_in_peak = sum(cts[subpeak_start:(subpeak_stop + 1)])

                    if (n_reads_in_peak < minreads or 
                        max(data[subpeak_start:(subpeak_stop + 1)]) < 
                        threshold):
                        continue

                    g_start = tx_start + subpeak_start + sectstart
                    g_stop = tx_start + subpeak_stop + sectstart
                    peak = tx_start + subpeak + sectstart
                    thick_start = peak - 2

                    if thick_start < g_start:
                        thick_start = g_start                        
                    thick_stop = peak + 2

                    if thick_stop > g_stop:
                        thick_stop = g_stop                        
                    peak_name = "%s_%s_%s" %(gene_name, peakn, int(n_reads_in_peak))

                    #distance from gene start
                    if peak - tx_start - windowsize < 0: 
                        area_start = 0 
                    else:
                        area_start = peak - tx_start - windowsize

                    if peak + windowsize > tx_end: #distance to gene stop
                        area_stop = tx_start - tx_end + 1
                    else:
                        #area_stop = sectstop
                        area_stop = peak - tx_start + windowsize

                    area_reads = sum(pos_counts[area_start:area_stop])
                    area_size = area_stop - area_start + 1

                    gene_pois_p = poissonP(nreads_in_gene, 
                                           n_reads_in_peak, 
                                           gene_length, 
                                           peak_length)

                    if SloP is True:
                        slop_pois_p = poissonP(area_reads, 
                                               n_reads_in_peak, 
                                               area_size, 
                                               peak_length)
                    else:
                        slop_pois_p = gene_pois_p

                    if math.isnan(slop_pois_p):
                        slop_pois_p = 1

                    #leave these in to allow for BH p-value correction
                    if slop_pois_p > poisson_cutoff: 
                        pass

                    #output results again
                    bedline = "%s\t%d\t%d\t%s\t%s\t%s\t%d\t%d" %(chrom, 
                                                                  g_start, 
                                                                  g_stop, 
                                                                  peak_name, 
                                                                  slop_pois_p, 
                                                                  signstrand, 
                                                                  thick_start, 
                                                                  thick_stop
                                                                  )

                    peak_dict['clusters'][bedline] = {}                        
                    peak_dict['clusters'][bedline]['SloP'] = slop_pois_p
                    peak_dict['clusters'][bedline]['GeneP'] = gene_pois_p
                    peak_dict['clusters'][bedline]['Nreads'] = n_reads_in_peak
                    peak_dict['clusters'][bedline]['size'] = peak_length
                    peakn += 1
            
            
    #inflate p-values based on # of comparisons #bonferroni corrected
    if correct_p is True:            
        for peak in peak_dict['clusters']:
            peak_dict['clusters'][peak]['p'] = peak_dict['clusters'][peak]['p'] * peakn  #bonferroni correct p-value for MHT
        
        

    peak_dict['Nclusters'] = peakn
    
    return peak_dict<|MERGE_RESOLUTION|>--- conflicted
+++ resolved
@@ -456,15 +456,9 @@
     wiggle, jxns, pos_counts, lengths, allreads = readsToWiggle_pysam(subset_reads, tx_start, tx_end, signstrand, "center", False)
 
     #wiggle, pos_counts, lengths = readsToWiggle_pysam(subset_reads, tx_start, tx_end, signstrand, "center", False)
-<<<<<<< HEAD
 
     #TODO have a check to kill this if there aren't any reads in a region
         
-=======
-    #bam_fileobj.close()
-    print "here"
-    return wiggle
->>>>>>> 5385fdd2
     result = peaks_from_info(list(wiggle), pos_counts, lengths, loc, gene_length, margin, fdr_alpha, user_threshold, minreads, poisson_cutoff, plotit, w_cutoff, windowsize, SloP, correct_p)
     
     return result
