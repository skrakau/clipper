--- conflicted
+++ resolved
@@ -11,17 +11,12 @@
 from scipy import optimize
 
 #import pylab
-<<<<<<< Updated upstream
+
 import matplotlib
 import matplotlib.pyplot as plt
 import matplotlib.patches as patches
 from numpy import diff, sign, append, array, arange, r_, empty, argmin
-=======
-#import matplotlib
-#import matplotlib.pyplot as plt
-#import matplotlib.patches as patches
-from numpy import diff, sign, append, array, arange, r_, empty
->>>>>>> Stashed changes
+
 from math import sqrt
 from scipy import interpolate
 #from matplotlib.path import Path
@@ -869,8 +864,6 @@
             logging.warn("data does not excede threshold, stopping")
             continue
 
-<<<<<<< Updated upstream
-        print "here"
         print plotit
         fitType = "Spline"
         ###gauss mixture model
@@ -885,52 +878,6 @@
             
             
         (fit_values, starts_and_stops, starts, stops) = fitter.peaks(threshold, plotit)
-        
-=======
-        best_error = fitter.loss()
-        print "1, %f, %f" %(initial_smoothing_value, best_error)
-        if plotit:
-            fitter.plot()
-            
-        for i in range(2, 50):
-            cur_smoothing_value = initial_smoothing_value * i
-            #tries find optimal initial smooting paraater in this loop
-            rpl = False
-            if plotit ==True:
-                rpl = True
-                
-            cur_error = fitter.fit_loss(cur_smoothing_value, replace=rpl)
-            
-            if plotit:
-                fitter.plot(label=str(cur_smoothing_value))
-                print "%d, %f, %f" %(i, cur_smoothing_value, cur_error)
-            
-            if cur_error < best_error:
-                bestSmoothingEstimate = cur_smoothing_value
-                best_error = cur_error
-        print "trying: %f, with err: %f" %(bestSmoothingEstimate, best_error)
-        
-        try:
-            #fine optimization of smooting paramater
-            #low-temp optimize
-            op, loss = fitter.optimize_fit(s_estimate=bestSmoothingEstimate, replace=True)
-            print "optimized smoothing factor is %f" %(op)
-
-        except Exception as error:
-            #import code
-            #code.interact(local=dict(locals().items() + globals().items()))
-            logging.error("%s failed spline fitting optimization at section %s (major crash)" %(loc, sect))
-            continue
-
-        spline_values = array([int(x) for x in fitter.predict()])
-        print "using fitting parameter: %f" %(fitter.smoothingFactor)
-        
-        if plotit is True:
-            fitter.plot(title=str(peakn), threshold=threshold)
-
-        starts_and_stops, starts, stops = get_regions_above_threshold(threshold, 
-                                                                      spline_values)
->>>>>>> Stashed changes
 
         #walks along spline, and calls peaks along spline
         #for each start, take the next stop and find the peak 
