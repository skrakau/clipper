'''
Created on Jul 25, 2012
@author: mlovci
@author: gabrielp
'''

from numpy import Inf
import sys
import pysam
from clipper.src.peaks import readsToWiggle_pysam, shuffle, find_sections
from scipy import optimize

#import pylab

import matplotlib
import matplotlib.pyplot as plt
import matplotlib.patches as patches
from numpy import diff, sign, append, array, arange, r_, empty, argmin

from math import sqrt
from scipy import interpolate
from matplotlib.path import Path

from scipy import stats
from random import sample as rs
import math
import logging
#pylab.rcParams['interactive']=True




    
    
def get_FDR_cutoff_mode(readlengths, 
                        genelength, 
                        iterations=1000, 
                        mincut=2, 
                        alpha=.05):
   
    """
    
    Find randomized method, as in FOX2ES NSMB paper.
    
    """
    
    if readlengths.__len__() < 20: # if you have very few reads on a gene, don't waste time trying to find a cutoff
        return mincut
    cmd = "./peaks"
    bad = 1
    tries = 0
    while bad == 1 and tries < 5:
        try:
            process = Popen([cmd, "-f", "stdin", "-L", str(genelength), "-r", str(iterations), "-a", str(alpha)], stdin=PIPE, stdout=PIPE)
            results, err = process.communicate("\n".join(map(str, readlengths)))
            return_val = process.wait()
            bad = 0
        except OSError:
            logging.info("Couldn't open a process for thresholding, trying again")
            tries += 1
        
    if bad == 1:
        return "error"
    obs = 0
    cutoff = mincut
    for x in results.split("\n"):
        if x == "":
            continue
        try:
            cut, n_observed = map(int, x.strip().split("\t"))
        except:
            pass
        if n_observed > obs and cut > cutoff:
            obs = n_observed
            cutoff = cut
    if cutoff < mincut:
        cutoff = mincut            
    return int(cutoff)

def get_FDR_cutoff_mean(readlengths, 
                        genelength, 
                        iterations=100, 
                        mincut=2, 
                        alpha=0.05):
    """
    
    Find randomized method, as in FOX2ES NSMB paper.
    MEAN, not MODE
    scatter reads, calcaluate number of reads to pass fdr threshold, takes average observed cutoff
    readlengths -- list of lengths of aligned portions of reads
    genelength -- effective gene length (unalignable regions aren't counted)
    interations -- number of times to repeat FDR thresholding calculation 
    mincut -- min threshold possible to return
    alpha -- FDR alpha 
    
    Returns an int, the number of reads needed to meet the FDR cutoff
    TODO: Allow the minimum cutoff to be paramaritizied
    TODO: double check math on this
    
    """
    
    #if you have very few reads on a gene, don't waste time 
    #trying to find a cutoff        
    if len(readlengths) < 20:
        return mincut
    results = shuffle(genelength, iterations, 0, .05, readlengths) 
    total = 0

    
    #parses results from peaks script, calculates mean from peaks results 
    #should document peaks function call return value somewhere around here
        
    for cut, n_observed in enumerate(results):
        total += (cut * n_observed)
        
    #logic for min cutoffs 
    cutoff = total / iterations
    if cutoff < mincut:
        cutoff = mincut
    return int(round(cutoff, 0))

def count_turns(spline):
    
    """
    
    NOT USED (useful function though so I'll keep it around)
    
    """
    func = spline(spline._data[0])
    turns = sum(abs(diff(sign(diff(func))))) / 2
    return turns
    
class PeakGenerator(object):
    
    """
    
    An abstract class used to encapsulate all potental peak calling methods that
    we have.  New peak calling algorithms should inheret from this class
    
    """

    def __init__(self, xRange, yData):
        
        """
        
        All basic peak calling algorithms need a wiggle track and in the form of the range
        of the data, and the value at each location
        
        """
        
        self.xRange = xRange
        self.yData  = yData
    
    def peaks(self, threshold, plotit):
        
        """
        
        Idenitifes peaks given the constructed object
        
        threshold is the minimum threshold to report a peak at
        plotit plots results
        
        function returns 
        fit_values: ??
        starts_and_stops: a list of tuples detailing the start and stop of each peak
        starts: a list of all the starts
        stops: a list of all the stops
        
        
        """
        
        raise("Error abstract class, peaks not implemented")
    
class SmoothingSpline(PeakGenerator):
    """Class to fit data to a smooth curve"""
    
    def __init__(self, xRange, yData, smoothingFactor=None,
                 lossFunction = "get_turn_penalized_residuals"):
        
        """
        
        xRange -- the range to interpolate the spline over, must be monotonically increasing
        yData  -- the yAxis of the spline that corosponds to the xRange
        smoothingFactor -- tradeoff between smoothness of the spline and how well it fits
        lossFunction -- loss function to use to optomize the spline
        
        """
        
        super(SmoothingSpline,self).__init__(xRange, yData)
        
        if smoothingFactor is None:
            smoothingFactor = len(xRange)
            
        self.k=3 #degree of spline (cubic)
        self.smoothingFactor = smoothingFactor
    
        #Sets loss function
        if lossFunction == "get_turn_penalized_residuals":
            self.lossFunction = self.get_turn_penalized_residuals
        elif lossFunction == "get_norm_penalized_residuals":
            self.lossFunction = self.get_norm_penalized_residuals
        else:
            raise TypeError("loss function not implemented")

    def get_norm_penalized_residuals(self, spline, norm_weight = 10, residual_weight = 1):
        
        """
        
        Returns an error value for the spline.  IN this case the error is calculated by
        a weighted combination of the norm and the residuals
        
        spline -- the smoothing spline to get the weight of
        norm_weight --the weight to apply to the norm
        residual_weight -- the weight to apply to the residuals
        
        """
        
        from scipy.linalg import norm
        
        #the exponent is a magic number and subject to change
        err = (norm_weight*norm(spline(self.xRange))**5) + (residual_weight*sqrt(spline.get_residual()))
        return err

    def get_turn_penalized_residuals(self, spline):
    
        """
        
        Returns an error value for the spline.  IN this case the error is calculated by
        by the numbers of turns 
        
        spline -- the smoothing spline to get the weight of
        
        """
        
        func = spline(self.xRange)
    
        turns = sum(abs(diff(sign(diff(func))))) / 2
        
        #divide by 100 is probably arbitary but might be nessessary...     
        err = sqrt((spline.get_residual()) * (turns ** 5)) / 100
        return err
    
    def fit_univariate_spline(self, smoothingFactor = None, weight = None):
        
        """
        
        fit a spline, return the spline.
             
        (wrapper for UnivariateSpline with error handling and logging)
        
        Parameters:
        smoothingFactor -- parameter for UnivariateSpline
        xRange -- Int, range of spline
        yData -- list, wiggle track positions   
        k -- int, degree of spline
        weight -- spline weight
        
        Output: spline object
        
        """
        
        if smoothingFactor is None:
            smoothingFactor = self.smoothingFactor
                  
        try:
            spline = interpolate.UnivariateSpline(self.xRange, 
                                                  self.yData, 
                                                  s=smoothingFactor, 
                                                  k=self.k, 
                                                  w=weight)
            
        except Exception as error: #This error shouldn't happen anymore
 
            logging.error("failed to build spline %s, %s, %s, %s, %s, %s" % (error, 
                                                                             self.xRange, 
                                                                             self.yData, 
                                                                             smoothingFactor, 
                                                                             self.k, 
                                                                             weight) )
            raise

        return spline

    def fit_loss(self, smoothingFactor=None, weight = None):
        """fit a curve with a given smoothing parameter, return the result of the loss fxn"""

        if smoothingFactor == None:
            smoothingFactor = self.smoothingFactor

        spline = self.fit_univariate_spline(smoothingFactor=smoothingFactor, weight=weight)
        err = self.lossFunction(spline)
        
        return err
    
    def plot_spline(self, spline, title=None, threshold=None, fig=None, label = "_nolegend_"):
        
        """
        
        plots spline information
        
        spline - spline from scipy
        data - wiggle track to plot
        xvals - where to plot
        threshold - line to draw so peaks don't go below threshold
        
        """
    
        if fig == None:
            fig = plt.figure()
        plt.plot(spline._data[0], spline._data[1], "blue", label="_nolegend")
        plt.plot(spline._data[0], spline(spline._data[0]), label=label)
    
        if threshold is not None:
            plt.axhline(y=threshold)
    
        plt.legend(loc=2)
        plt.show()
        
    def plot(self, spline, threshold=None, title=None, label="_nolegend_"):
        """plot data and spline"""
        
        if not hasattr(self, 'spline'):
            self.fit_univariate_spline()
        if not hasattr(self, 'figure'):
            self.figure = plt.figure()
            
        plot_spline(spline, threshold=threshold, title=title, fig = self.figure, label=label)
       
    def optimize_fit(self, s_estimate=None, method = 'L-BFGS-B', bounds=((1,None),),
                     weight=None):
        """optimize the smoothingFactor for fitting.
        
        TNC"""
        import scipy
        from scipy import optimize
        if s_estimate == None:
            s_estimate = self.smoothingFactor

        minOpts = {'disp':False,
                   'maxiter':1000}

        minimizeResult = scipy.optimize.minimize(self.fit_loss, s_estimate,
                                          #args = (weight),
                                          options = minOpts,
                                          method = method,
                                          bounds = bounds,
                                          )
        if minimizeResult.success:
            optimizedSmoothingFactor = minimizeResult.x
            logging.info("Minimization succeeded")
        else:
            
            #if optimization fails then we revert back to the estimate, probably should log this
            optimizedSmoothingFactor = s_estimate
            logging.info("Minimization failed")
            #logging.error("Problem spline fitting. Here is the message:\n%s" % (minimizeResult.message))
            #raise Exception
        
        optimizedSpline = self.fit_univariate_spline(optimizedSmoothingFactor, weight)
        return optimizedSpline 

    def get_regions_above_threshold(self, threshold, values):
        
        """
    
        Idea here is to call all regions above a given threshold and return start 
        stop pairs for those regions added twist is that when everthere is a local
        minima above the threshold we will treat that as a breakpoint
        
        generates start and stop positions for calling peaks on.
        
        threshold -- threshold for what is siginifant peak
        values -- the values (as a numpy array) arranged from 0-length of the section
        
        returns list of tuples(start, stop) used for calling peaks
        
        """
        
        xlocs = arange(0, len(values))
        
        #finds all turns, between above and below threshold
        #and generate areas to call peaks in, also 
        #makes sure starting and stopping above maxima is caught
        #threshold is at or equal to values, need to correct this
        starts = xlocs[r_[True, diff(values >= threshold)] & (values >= threshold)]
        stops = xlocs[r_[diff(values >= threshold), True] & (values >= threshold)]
        stops = stops + 1 #add to fix off by one bug
        

        #error correction incase my logic is wrong here, assuming that starts
        #and stops are always paired, and the only two cases of not being 
        #pared are if the spline starts above the cutoff or the spline starts
        #below the cutoff
        assert len(starts) == len(stops)
        
        ### important note: for getting values x->y [inclusive] 
        #you must index an array as ar[x:(y+1)]|                    
        # or else you end up with one-too-few values, the second 
        #index is non-inclusive
        
        #gets all local minima, function taken from:
        #http://stackoverflow.com/questions/4624970/finding-local-maxima-minima-with-numpy-in-a-1d-numpy-array
        #Can't have local minima at start or end, that would get caught by 
        #previous check, really need to think about that more

        local_minima = self.find_local_minima(values)

        #append to list any local minima above threshold
        for i, minima in enumerate(local_minima):
            if minima and values[i] >= threshold:
                starts = append(starts, i)
                stops = append(stops, i)
        
        starts = array(sorted(set(starts)))
        stops = array(sorted(set(stops)))
        starts_and_stops = []
        
        #making sure we aren't in some strange state
        assert len(starts) == len(stops)
        
        #get all contigous start and stops pairs         
        while len(starts) > 0:
            stop_list = stops[stops > starts[0]]
            
            #if there are no more stops left exit the loop and return the 
            #currently found starts and stops
            if len(stop_list) == 0:
                break 
            stop = stop_list[0]
            starts_and_stops.append((starts[0], stop))
            starts = starts[starts >= stop]
        
        starts = array([x[0] for x in starts_and_stops])
        stops  = array([x[1] for x in starts_and_stops])
        return starts_and_stops, starts, stops
    
    def find_local_minima(self, arr):
        
        """
        
        Returns a list of boolean values for an array that mark if a value is a local 
        minima or not True for yes false for no
        
        Importantly for ranges of local minima the value in the middle of the range
        is chosen as the minimum value
        
        """
        
        #walks through array, finding local minima ranges
        
        #hacky way to initalize a new array to all false
        minima = (arr == -1)
        min_range_start = 0
        decreasing = False
        for i in range(len(arr[:-1])):
            
            #array needs to be smooth for this to work, otherwise we'll
            #run into odd edge cases
            #update location of minima start until 
            if arr[i] > arr[i + 1]:
                min_range_start = i + 1
                decreasing = True
            
            if (arr[i] < arr[i+1]) and decreasing is True:
                decreasing = False
                #gets the local minima midpoint
                minima[(min_range_start + i) / 2] = True
        
        return minima
        
    def peaks(self, threshold=0, plotit = False):
        
        """
        
        run optimization on spline fitting.
        return peak start/stops
        
        """

        #step 1, identify good initial value
        initial_smoothing_value = self.smoothingFactor
        bestSmoothingEstimate = initial_smoothing_value


        #step 1 naive spline

        spline = self.fit_univariate_spline()

        #step 2, refine to avoid local minima later
        #high-temp optimize

        best_error = self.lossFunction(spline)

        if plotit == True:
            self.plot()
            
        for i in range(2, 50):
            cur_smoothing_value = initial_smoothing_value * i
            #tries find optimal initial smooting paraater in this loop

            cur_error = self.fit_loss(cur_smoothing_value) 
            
            if plotit == True:
                self.plot(label=str(cur_smoothing_value))

   
            if cur_error < best_error:
                bestSmoothingEstimate = cur_smoothing_value
                best_error = cur_error


        try:
            #fine optimization of smooting paramater
            #low-temp optimize
            optimizedSpline = self.optimize_fit(s_estimate=bestSmoothingEstimate)

        except Exception as error:
            logging.error("failed spline fitting optimization at section (major crash)")

            raise

        #descretizes the data so it is easy to get regions above a given threshold
        spline_values = array([int(x) for x in optimizedSpline(self.xRange)])
  
        if plotit is True:
<<<<<<< HEAD
            self.plot(title=str(peakn), threshold=threshold)
        
        starts_and_stops, starts, stops = self.get_regions_above_threshold(threshold, 
=======
            self.plot(threshold=threshold)

        starts_and_stops, starts, stops = get_regions_above_threshold(threshold, 
>>>>>>> 7374891b
                                                                      spline_values)
    
        return (spline_values, starts_and_stops, starts, stops)

class GaussMix(object):
    from sklearn import mixture as mix
    
    def __init__(self, xvals, data):
        #data should count one "base" per read (not one point for each position)
        #initialize the fitter
        #transform data
        Tdata = list()
        for x, n in zip(xvals, data):
            for i in range(n):
                Tdata.append(x)
        self.data = Tdata #transformed to x-value frequency

    def fit(self):
        #try multiple numbers of components
        tryThisMany = 20
        models = [None for i in range(1,tryThisMany)]

        for nComponents in range(1, tryThisMany):
            #test fits for many possible numbers of components
            models[nComponents] = mix.GMM(nComponents, covariance_type='full').fit(self.data)
        #BIC = [m.bic(d) for m in models]
        AIC = [m.aic(d) for m in models]
        best = np.argmin(AIC)
        self.nComponents = best + 1
        self.GMM = models[best]
        self.AIC = AIC[best]
        
    def predict(self):
        pass

def find_local_maxima(arr):
    
    """
        
        Returns a list of boolean values for an array that mark if a value is a local 
    maxima or not True for yes false for no
    
    Importantly for ranges of local maxima the value in the middle of the range
    is chosen as the minimum value
    
    """
    
    #walks through array, finding local maxima ranges
    
    #to initalize a new array to all false
    maxima = empty(len(arr), dtype='bool')
    maxima.fill(False)
    
    max_range_start = 0
    increasing = True
    for i in range(len(arr[:-1])):
        
        #update location of maxima start until 
        if arr[i] < arr[i + 1]:
    
            max_range_start = i + 1
            increasing = True
        
        if (arr[i] > arr[i+1]) and increasing is True:
            increasing = False
            #gets the local maxima midpoint
            maxima[(max_range_start + i) / 2] = True
    
    #catches last case
    if increasing: 
        maxima[(max_range_start + len(arr) - 1) / 2] = True
        
    return maxima

def plot_sections(wiggle, sections, threshold):
    
    """
    
    Plots each section individually, I think
    Wiggle is a list representing a wiggle track
    sections is a list of strings of format "start|stop" where start and stop are both integers
    threshold is an integer 
    
    """
    
    fig = plt.figure()
    axis = fig.add_subplot(111)
    axis.plot(wiggle)
    axis.axhline(y=threshold)
    for sect in sections:
        #mark active sections
        positions = list() 
        codes = list()
        start, stop = sect
        positions.append([start, 0.6])
        codes.append(Path.MOVETO)
        positions.append([stop, 0.6])
        codes.append(Path.LINETO)
        positions.append([stop, 0.05])
        codes.append(Path.LINETO)
        positions.append([start, 0.05])
        codes.append(Path.LINETO)
        positions.append([start, 0.6])
        codes.append(Path.LINETO)
        positions.append([start, 0.6])
        codes.append(Path.CLOSEPOLY)
        path = Path(positions, codes)
        patch = patches.PathPatch(path, lw=1)
        axis.add_patch(patch)
    plt.show()


def poissonP(reads_in_gene, reads_in_peak, gene_length, peak_length):
    
    """
    
    scipy.stats.poisson.cdf
    compute the p-value for a peak of peak_length length with reads_in_peak reads,
    given that the read is gene_length long and has reads_in_gene reads

    If there are fewer than 3 reads expected to fall in the region, assume there's 3 reads
    expected...
    
    Paramaters
    ----------
    reads_in_gene: Integer representing number of reads in gene
    reads_in_peak: Integer reperesnting the number of reads in a specific peak
    gene_length: Integer representing length of gene
    peak_length: Integer representing length of peak
    
    Returns double, the p-value that the peak is significant
    If calcluation fails returns 1
    
    """
    
    try:
        #lam is estimate of the lambda value
        #poission takes a value and the lambda 
        #this is average number of reads per single 
        #site in the gene, but
        #a peak is not a single site, so it the average number 
        #gets multipled by the peak 
        #length as an estimator of the mean
        
        #TODO: check with boyko or someone else about this math.  
        #I think its a strong over estimate of the mean
        lam = (float(reads_in_gene) / (gene_length)) * (peak_length)

        if lam < 3:
            lam = 3
        cum_p = 1 - stats.poisson.cdf(reads_in_peak, int(lam))
        return cum_p
    
    except Exception as error:
        print error
        return 1

def call_peaks(loc, gene_length, bam_fileobj=None, bam_file=None, 
               margin=25, fdr_alpha=0.05, user_threshold=None,
               minreads=20, poisson_cutoff=0.05, 
               plotit=False, w_cutoff=10, windowsize=1000, 
               SloP=False, correct_p=False):
    
    """

    calls peaks for an individual gene 
    
    loc - string of all gene location
    gene_length - effective length of gene
    takes bam file or bam file object.  Serial uses object parallel uses location (name)
    margin - space between sections for calling new peaks
    fdr_alpha - false discovery rate, p-value bonferoni correct from peaks script (called in setup)
    user_threshold - user defined FDR thershold (probably should be factored into fdr_alpha

    minreads - min reads in section to try and call peaks
    poisson_cutoff - p-value for signifance cut off for number of reads in peak that gets called - might want to use ashifted distribution
    plotit - makes figures 
    
    w_cutoff - width cutoff, peaks narrower than this are discarted 
    windowssize - for super local calculation distance left and right to look 
    SloP - super local p-value instead of gene-wide p-value
    correct_p - boolean bonferoni correction of p-values from poisson
    
    """
    
    #sys.stderr.write("plotit foo" + str(plotit))
    if plotit:
        plt.rcParams['interactive']=True
        pass
    #setup
    chrom, gene_name, tx_start, tx_end, signstrand = loc

    #logic reading bam files
    if bam_file is None and bam_fileobj is None:
        #using a file opbject is faster for serial processing 
        #but doesn't work in parallel
        
        logging.error("""you have to pick either bam file or bam file 
                        object, not both""")
        exit()
    elif bam_fileobj is None:
        bam_fileobj = pysam.Samfile(bam_file, 'rb')
        
    tx_start, tx_end = [int(x) for x in [tx_start, tx_end]]
    subset_reads = bam_fileobj.fetch(reference=chrom, start=tx_start, end=tx_end)

    #need to document reads to wiggle
    wiggle, jxns, pos_counts, lengths, allreads = readsToWiggle_pysam(subset_reads, tx_start, tx_end, signstrand, "center", False)

    #wiggle, pos_counts, lengths = readsToWiggle_pysam(subset_reads, tx_start, tx_end, signstrand, "center", False)

    #TODO have a check to kill this if there aren't any reads in a region
        
    result = peaks_from_info(list(wiggle), pos_counts, lengths, loc, gene_length, margin, fdr_alpha, user_threshold, minreads, poisson_cutoff, plotit, w_cutoff, windowsize, SloP, correct_p)
    
    return result

def peaks_from_info(wiggle, pos_counts, lengths, loc, gene_length, 
                    margin=25, fdr_alpha=0.05, user_threshold=None,
                    minreads=20, poisson_cutoff=0.05, plotit=False, 
                    width_cutoff=10, windowsize=1000, SloP=False, 
                    correct_p=False):

    """
    
    same args as before 
    wiggle is converted from bam file
    pos_counts - one point per read instead of coverage of entire read
    lengths - lengths aligned portions of reads 
    rest are the same fix later


    calls peaks for an individual gene 
    

    gene_length - effective length of gene
    margin - space between sections for calling new peaks
    fdr_alpha - false discovery rate, p-value bonferoni correct from peaks script (called in setup)
    user_threshold - user defined FDR thershold (probably should be factored into fdr_alpha
    minreads - min reads in section to try and call peaks
    poisson_cutoff - p-value for signifance cut off for number of reads in peak that gets called - might want to use ashifted distribution
    plotit - makes figures 
    
    w_cutoff - width cutoff, peaks narrower than this are discarted 
    windowssize - for super local calculation distance left and right to look 
    SloP - super local p-value instead of gene-wide p-value
    correct_p - boolean bonferoni correction of p-values from poisson
        
    """

    peak_dict = {}
    
    #these are what is built in this dict, complicated enough that it might 
    #be worth turning into an object
    #peak_dict['clusters'] = {}
    #peak_dict['sections'] = {}
    #peak_dict['nreads'] = int()
    #peak_dict['threshold'] = int()
    #peak_dict['loc'] = loc
    
    #data munging
    chrom, gene_name, tx_start, tx_end, signstrand = loc
    tx_start, tx_end = [int(x) for x in [tx_start, tx_end]]    
    
    #used for poisson calclulation? 
    nreads_in_gene = sum(pos_counts)
    
    #decides FDR calcalation, maybe move getFRDcutoff mean into c code
    gene_threshold = 0
    if user_threshold is None:
        gene_threshold = get_FDR_cutoff_mean(lengths, 
                                             gene_length, 
                                             alpha=fdr_alpha)
    else:
        logging.info("using user threshold")
        gene_threshold = user_threshold
    
    if not isinstance(gene_threshold, int):
        raise TypeError
        
    peak_dict['clusters'] = {}
    peak_dict['sections'] = {}
    peak_dict['nreads'] = int(nreads_in_gene)
    peak_dict['threshold'] = gene_threshold
    peak_dict['loc'] = loc
    peakn=1

 
    sections = find_sections(wiggle, margin)
    if plotit is True:      
        plot_sections(wiggle, sections, gene_threshold)

    for sect in sections:
        sectstart, sectstop = sect
        sect_length = sectstop - sectstart + 1
        data = wiggle[sectstart:(sectstop + 1)]
        cts = pos_counts[sectstart:(sectstop + 1)]
        xvals = arange(0, sect_length)
        Nreads = sum(cts)

        #gets random subset of lengths of reads for calculations on a section
        #not exactly the right way to do this but it should be very close.
        sect_read_lengths = rs(lengths, Nreads) 
        peak_dict['sections'][sect] = {}
        threshold = int()
        peak_dict['sections'][sect]['nreads'] = int(Nreads)

        #makes sure there are enough reads
        if Nreads < minreads:
            logging.info("""%d is not enough reads, skipping section: %s""" %(Nreads, sect))
            peak_dict['sections'][sect]['tried'] = False            
            continue
        else:
            logging.info("""Analyzing section %s with %d reads""" %(sect, Nreads))
            pass
        
            
        if user_threshold == None:
            if SloP:
                #use the minimum FDR cutoff between superlocal and gene-wide calculations
                threshold = min(gene_threshold, get_FDR_cutoff_mean(sect_read_lengths, 
                                                sect_length, 
                                                alpha=fdr_alpha))
                logging.info("Using super-local threshold %d" %(threshold))
                
            else:
                threshold = gene_threshold
        else:
            threshold = user_threshold

        #saves threshold for each individual section
        peak_dict['sections'][sect]['threshold'] = threshold
        peak_dict['sections'][sect]['nreads'] = int(Nreads)
        peak_dict['sections'][sect]['tried'] = True
        peak_dict['sections'][sect]['nPeaks'] = 0
        #if wiggle track never excides threshold
        if max(data) < threshold:
            logging.info("data does not excede threshold, stopping")
            continue

        fitType = "Spline"
        ###gauss mixture model
        if fitType == "Spline":
            initial_smoothing_value = (sectstop - sectstart + 1)/4
            fitter = SmoothingSpline(xvals, data, initial_smoothing_value,
                            lossFunction="get_norm_penalized_residuals")
        
        elif fitType == "Gaussian":
            fitter = GaussMix(xvals, data)
            
            
        (fit_values, starts_and_stops, starts, stops) = fitter.peaks(threshold, plotit)

        #walks along spline, and calls peaks along spline
        #for each start, take the next stop and find the peak 
        #between the start and the stop this is where I need to 
        #fix, some peaks starts start right after another start, 
        #but not on top of it make sure the next start is after the 
        #previous stop

        #subsections that are above threshold
        for p_start, p_stop in starts_and_stops: 

            #peaks with-in this subsection, indexed from section 
            #(not subsection) start
            #find all local maxima
            peaks = [x + p_start for x in xvals[find_local_maxima(fit_values[p_start:(p_stop + 1)])]]

            assert len(peaks) in (0,1) 

            #handles logic if there are multiple peaks between 
            #start and stop
            if len(peaks) <= 0:
                continue
            if len(peaks) is 1:
                #TODO All this formatting logic doesn't belong here 
                #should be simplifed
                #gets reads in peak
                n_reads_in_peak = sum(cts[p_start:(p_stop + 1)])
                logging.info("""Peak %d (%d - %d) has %d 
                                 reads""" %(peakn,                                             
                                             p_start,
                                             (p_stop + 1),
                                             n_reads_in_peak))

                #makes sure there enough reads
                if (n_reads_in_peak < minreads or 
                    max(data[p_start:(p_stop + 1)]) < threshold):
                    logging.info("""skipping peak, %d is not enough reads"""
                                 %(n_reads_in_peak))
                    continue

                #formatting of bed track
                #start and stop for bed track to be created
                g_start = tx_start + sectstart + p_start
                g_stop = tx_start + sectstart + p_stop

                #highest point in start stop
                peak = tx_start + sectstart + peaks[0]

                #makes it thicker so we can see on the browser 
                thick_start = peak - 2
                thick_stop = peak + 2

                #best_error checking logic to keep bed files from breaking
                if thick_start < g_start:
                    thick_start = g_start
                if thick_stop > g_stop:
                    thick_stop = g_stop

                peak_length = g_stop - g_start + 1

                #skip really small peaks
                if peak_length < width_cutoff:
                    continue
                peak_name = gene_name + "_" + str(peakn) + "_" + str(int(n_reads_in_peak))

                #super local logic 
                #best_error check to make sure area is in area of gene

                #distance from gene start
                if peak - tx_start - windowsize < 0: 
                    area_start = 0

                #for super local gets area around peak for calculation
                else:  
                    area_start = peak - tx_start - windowsize
                    #area_start = sectstart

                #same thing except for end of gene instead of start
                if peak + windowsize > tx_end: #distance to gene stop
                    area_stop = tx_start - tx_end + 1
                else:
                    area_stop = peak - tx_start + windowsize
                    #area_stop = sectstop

                #use area reads + 1/2 all other reads in gene: 
                #area_reads = sum(pos_counts[area_start:area_stop]) + 
                #0.5*(sum(pos_counts) - 
                #sum(pos_counts[area_start:area_stop]))

                #use area reads:
                area_reads = sum(pos_counts[area_start:area_stop])
                area_size = area_stop - area_start + 1

                #area_reads = sum(pos_counts[sectstart:sectstop])
                #area_size = sect_length

                #calcluates poisson based of whole gene vs peak
                gene_pois_p = poissonP(nreads_in_gene, 
                                       n_reads_in_peak, 
                                       gene_length, 
                                       peak_length)
                if SloP is True:
                    #same thing except for based on super local p-value
                    slop_pois_p = poissonP(area_reads, 
                                          n_reads_in_peak, 
                                          area_size, 
                                          peak_length)

                #makes sure spop_poisP is defined, even if its 
                #just normal, something to be removed later,
                #slop should only be used when defined as true
                else:
                    slop_pois_p = gene_pois_p


                if math.isnan(slop_pois_p):
                    slop_pois_p = 1

                #remove later    
                if slop_pois_p > poisson_cutoff:
                    #continue
                    pass

                #defines the bedline of a peak for returning
                #TODO This should be abstracted out for now... seperate model from view
                bedline = "%s\t%d\t%d\t%s\t%s\t%s\t%d\t%d" %(chrom, g_start, g_stop, peak_name, slop_pois_p, signstrand, thick_start, thick_stop)

                #metadata for the specific bedline
                peak_dict['clusters'][bedline] = {}
                peak_dict['clusters'][bedline]['GeneP'] = gene_pois_p
                peak_dict['clusters'][bedline]['SloP'] = slop_pois_p                    
                peak_dict['clusters'][bedline]['Nreads'] = n_reads_in_peak
                peak_dict['clusters'][bedline]['size'] = peak_length
                peakn += 1
                peak_dict['sections'][sect]['nPeaks'] +=1

            #there are more than one peaks in this window
            #NO LONGER NESSESSARY SHOULD REMOVE
            else:  
                #this handles peaks within peaks logic

                #local minima in subsection, relative to section start
                valleys = array(map(lambda x:x + p_start, xvals[diff(sign(diff(spline(xvals[p_start:p_stop + 1])))) > 0]))

                for subpeak in peaks:
                    subpeak_start = int()
                    subpeak_stop = int()

                    if any(valleys < subpeak):
                        subpeak_start = valleys[valleys < subpeak][-1]
                    else:
                        subpeak_start = starts[starts < subpeak][-1]

                    if any(valleys > subpeak):
                        subpeak_stop = valleys[valleys > subpeak][0]
                    else:
                        subpeak_stop = stops[stops > subpeak][0]
                    peak_length = subpeak_stop - subpeak_start + 1

                    if peak_length < width_cutoff:#skip really small peaks
                        continue
                    n_reads_in_peak = sum(cts[subpeak_start:(subpeak_stop + 1)])

                    if (n_reads_in_peak < minreads or 
                        max(data[subpeak_start:(subpeak_stop + 1)]) < 
                        threshold):
                        continue

                    g_start = tx_start + subpeak_start + sectstart
                    g_stop = tx_start + subpeak_stop + sectstart
                    peak = tx_start + subpeak + sectstart
                    thick_start = peak - 2

                    if thick_start < g_start:
                        thick_start = g_start                        
                    thick_stop = peak + 2

                    if thick_stop > g_stop:
                        thick_stop = g_stop                        
                    peak_name = "%s_%s_%s" %(gene_name, peakn, int(n_reads_in_peak))

                    #distance from gene start
                    if peak - tx_start - windowsize < 0: 
                        area_start = 0 
                    else:
                        area_start = peak - tx_start - windowsize

                    if peak + windowsize > tx_end: #distance to gene stop
                        area_stop = tx_start - tx_end + 1
                    else:
                        #area_stop = sectstop
                        area_stop = peak - tx_start + windowsize

                    area_reads = sum(pos_counts[area_start:area_stop])
                    area_size = area_stop - area_start + 1

                    gene_pois_p = poissonP(nreads_in_gene, 
                                           n_reads_in_peak, 
                                           gene_length, 
                                           peak_length)

                    if SloP is True:
                        slop_pois_p = poissonP(area_reads, 
                                               n_reads_in_peak, 
                                               area_size, 
                                               peak_length)
                    else:
                        slop_pois_p = gene_pois_p

                    if math.isnan(slop_pois_p):
                        slop_pois_p = 1

                    #leave these in to allow for BH p-value correction
                    if slop_pois_p > poisson_cutoff: 
                        pass

                    #output results again
                    bedline = "%s\t%d\t%d\t%s\t%s\t%s\t%d\t%d" %(chrom, 
                                                                  g_start, 
                                                                  g_stop, 
                                                                  peak_name, 
                                                                  slop_pois_p, 
                                                                  signstrand, 
                                                                  thick_start, 
                                                                  thick_stop
                                                                  )

                    peak_dict['clusters'][bedline] = {}                        
                    peak_dict['clusters'][bedline]['SloP'] = slop_pois_p
                    peak_dict['clusters'][bedline]['GeneP'] = gene_pois_p
                    peak_dict['clusters'][bedline]['Nreads'] = n_reads_in_peak
                    peak_dict['clusters'][bedline]['size'] = peak_length
                    peakn += 1
            
            
    #inflate p-values based on # of comparisons #bonferroni corrected
    if correct_p is True:            
        for peak in peak_dict['clusters']:
            peak_dict['clusters'][peak]['p'] = peak_dict['clusters'][peak]['p'] * peakn  #bonferroni correct p-value for MHT
        
        

    peak_dict['Nclusters'] = peakn
    if plotit:
        import sys
        plt.show()
        v = sys.stdin.read(1)
    return peak_dict<|MERGE_RESOLUTION|>--- conflicted
+++ resolved
@@ -523,15 +523,10 @@
         spline_values = array([int(x) for x in optimizedSpline(self.xRange)])
   
         if plotit is True:
-<<<<<<< HEAD
             self.plot(title=str(peakn), threshold=threshold)
         
         starts_and_stops, starts, stops = self.get_regions_above_threshold(threshold, 
-=======
-            self.plot(threshold=threshold)
-
-        starts_and_stops, starts, stops = get_regions_above_threshold(threshold, 
->>>>>>> 7374891b
+
                                                                       spline_values)
     
         return (spline_values, starts_and_stops, starts, stops)
