--- conflicted
+++ resolved
@@ -64,23 +64,15 @@
     if os.path.exists(bamfile + ".bai"):
         return 1
     else:
-<<<<<<< HEAD
-        print "Index for %s does not exist" %(bamfile)
-        if make is True:
-            print "Please get a cookie while I index your bamfile for you" 
-            process = call(["samtools", "index", str(bamfile)])
-
-=======
         verboseprint("Index for %s does not exist, indexing bamfile" %(bamfile))
         process = call(["samtools", "index", str(bamfile)])
         
->>>>>>> 75001f6e
         if process == -11: 
             raise NameError("file %s not of correct type" % (bamfile))
         
         return 1
 
-<<<<<<< HEAD
+
 def get_FDR_cutoff_mode(readlengths, genelength, iterations=1000, mincut = 2, alpha=.05):
 
 
@@ -136,8 +128,7 @@
     if cutoff < mincut:
         cutoff = mincut            
     return int(cutoff)
-=======
->>>>>>> 75001f6e
+
 
 
 """
@@ -192,624 +183,9 @@
         gene_lengths[name]=int(gene_length)
 
     FI.close()
-<<<<<<< HEAD
-    return LEN
-
-
-def find_sections(data, margin):
-
-    """
-
-Finds contiguous (within margin) regions that have reads, the area between covered locations
-is defined as regions without any coverage
-
-    Input:
-data - wiggle track in list form each value is the coverage at that location
-margin - distance between sections 
-
-Output:
-A list of strings in the form "start_location|stop_location"
-ie [50|60, 70|80] 
-
-TODO: Modify to allow for thresholded margins 
-"""     
-    sections = list()
-    section_num =0
-    start = 0
-    stop = 0
-    highlight=False
-    gap=0
-    margin = int(margin)
-    
-    #walk along wiggle track until a gap is length of margin, when that happens reset, call that a region
-    #and reset
-    for i, val in enumerate(data):
-        stop =i
-        if val > 0:
-            gap=0
-            if highlight is False:
-                start = i - margin
-                if start < 0:
-                    start =0
-            highlight=True
-        else:
-            gap += 1
-        if highlight is True and gap > margin:
-            #reset
-            highlight=False
-            gap=0
-            sect = str(start) + "|" + str(stop)
-            sections.append(sect)
-    
-    #catches last section
-    #really need to get rid of all this string parsing
-    if highlight is True:
-        sect = str(start) + "|" + str(stop)
-        sections.append(sect)
-    return(sections)
-        
-def plotSpline(spline, data, xvals, threshold=None):
-    """
-    Plot a smoothing spline and real data
-    """
-    f = plt.figure()
-    ax1 = f.add_subplot(111)
-    ax1.plot(xvals, data)
-    ax1.plot(xvals, spline.__call__(xvals))
-    if threshold is not None:
-        ax1.axhline(y=threshold)
-    f.show()
-    
-    pass
-
-"""
-
-Calculate a smoothing spline for ydata in xdata then return complexity-penalized residuals
-or return the smoothing spline if resid ==False
-
-Parameters:
-x -- Int, range of spline
-xdata -- list, wiggle track positions   
-ydata -- list, wiggle track coverage 
-k -- int, degree of spline
-
-Output: spline object and error if asked for by setting resid, probably want to factor out error calcluation into 
-second function
-
-refer to scipy documentation for futher questions.
-This functions results are undefined if all requiered argunments are not supplied
-"""
-def find_univariateSpline(x, xdata, ydata, k, weight=None, resid=True):
-
-    try:
-        spline = scipy.interpolate.UnivariateSpline(xdata, ydata, s=x,k=k, w=weight)
-        #plotSpline(spline, ydata, xdata, 33)        
-        #computationally intensive 
-        
-        #this section calclauates error of splines based on residuals * number of turns
-        #need to explain why this happens Mike
-        if resid is True:
-            #knots = spline.get_knots()
-            func = spline.__call__(xdata)
-            turns = sum(abs(diff(sign(diff(func)))))/2 # number of turns in the function
-            err = sqrt((spline.get_residual())*(turns**4))
-            #may also work.
-            ###norm = linalg.norm(func)
-            ###err = sqrt((spline.get_residual()) + norm**3) #penalize complexity
-            #print str(v) + "\t" + str(turns)
-            return(err)
-        else:
-            return(spline)
-    except:
-        return(Inf)
-
-def plotSections(wiggle, sections, threshold):
-    f = plt.figure()
-    ax = f.add_subplot(111)
-    ax.plot(wiggle)
-    ax.axhline(y=threshold)
-    for sect in sections:
-        #mark active sections
-        positions = list() 
-        codes = list()
-        start, stop = map(int, sect.split("|"))
-        positions.append([start, 0.6])
-        codes.append(Path.MOVETO)
-        positions.append([stop, 0.6])
-        codes.append(Path.LINETO)
-        positions.append([stop, 0.05])
-        codes.append(Path.LINETO)
-        positions.append([start, 0.05])
-        codes.append(Path.LINETO)
-        positions.append([start, 0.6])
-        codes.append(Path.LINETO)
-        positions.append([start, 0.6])
-        codes.append(Path.CLOSEPOLY)
-        path = Path(positions, codes)
-        patch = patches.PathPatch(path, lw=1)
-        ax.add_patch(patch)
-    f.show()
-
-    """
-    
-    scipy.stats.poisson.cdf
-    compute the p-value for a peak of peak_length length with reads_in_peak reads,
-    given that the read is gene_length long and has reads_in_gene reads
-
-    If there are fewer than 3 reads expected to fall in the region, assume there's 3 reads
-    expected...
-    
-    Paramaters
-    ----------
-    reads_in_gene: Integer representing number of reads in gene
-    reads_in_peak: Integer reperesnting the number of reads in a specific peak
-    gene_length: Integer representing length of gene
-    peak_length: Integer representing length of peak
-    
-    Returns double, the p-value that the peak is significant
-    If calcluation fails returns 1
-    
-    """
-def poissonP(reads_in_gene, reads_in_peak, gene_length, peak_length):
-
-    try:
-        #lam is estimate of the lambda value
-        #poission takes a value and the lambda 
-        #this is average number of reads per single site in the gene, but
-        #a peak is not a single site, so it the average number gets multipled by the peak 
-        #length as an estimator of the mean
-        
-        #TODO: check with boyko or someone else about this math.  I think its a strong over 
-        #estimate of the mean
-        lam = (float(reads_in_gene)/(gene_length))*(peak_length)
-
-        if lam < 3:
-            lam =3;
-        cumP = 1-scipy.stats.poisson.cdf(reads_in_peak, int(lam))
-        return cumP
-    except:
-        return 1
-
-"""
-
-calls peaks for an individual gene 
-
-loc - string of all gene locations
-gene_length - effective length of gene
-takes bam file or bam file object.  Serial uses object parallel uses location (name)
-trim collapses redundant reads (same start and stop position) --might not belong here
-margin - space between sections for calling new peaks
-FDR_alpha - false discovery rate, p-value bonferoni correct from peaks script (called in setup)
-user_threshold - user defined FDR thershold (probably should be factored into FDR_alpha
-minreads - min reads in section to try and call peaks
-poisson_cutoff - p-value for signifance cut off for number of reads in peak that gets called - might want to use ashifted distribution
-plotit - makes figures 
-quiet - supresses output
-outfile - ???
-w_cutoff - width cutoff, peaks narrower than this are discarted 
-windowssize - for super local calculation distance left and right to look 
-SloP - super local p-value instead of gene-wide p-value
-correct_P - boolean bonferoni correction of p-values from poisson
-
-"""
-def call_peaks(loc, gene_length, bam_fileobj=None, bam_file=None, trim=False, margin=25, FDR_alpha=0.05,user_threshold=None,
-               minreads=20, poisson_cutoff=0.05, plotit=False, quiet=False, outfile=None, w_cutoff=10, windowsize=1000, SloP = False, correct_P = False):
-    #setup
-    chrom, gene_name, tx_start, tx_end, signstrand = loc.split("|")
-    
-    #logic reading bam files
-    if bam_file is None and bam_fileobj is None:
-        #using a file object is faster for serial processing bot doesn't work in parallel
-        print "you have to pick either bam file or bam file object, not both"
-        exit()
-    elif bam_fileobj is None:
-        bam_fileobj = pysam.Samfile(bam_file, 'rb')
-        
-    tx_start, tx_end = map(int, [tx_start, tx_end])
-    subset_reads = bam_fileobj.fetch(reference=chrom, start=tx_start,end=tx_end)
-
-    #need to document reads to wiggle
-    wiggle, jxns, pos_counts, lengths, allreads =readsToWiggle_pysam(subset_reads,tx_start, tx_end, keepstrand=signstrand, trim=trim)
-    
-    
-    r = peaks_from_info(wiggle,pos_counts, lengths, loc, gene_length, trim, margin, FDR_alpha,user_threshold,minreads, poisson_cutoff, plotit, quiet, outfile, w_cutoff, windowsize, SloP, correct_P)
-
-    return r
-
-
-"""
-
-same args as before 
-wiggle is converted from bam file
-pos_counts - one point per read instead of coverage of entire read
-lengths - lengths aligned portions of reads 
-rest are the same fix later
-
-"""
-def peaks_from_info(wiggle, pos_counts, lengths, loc, gene_length, trim=False, margin=25, FDR_alpha=0.05,user_threshold=None,
-                                   minreads=20, poisson_cutoff=0.05, plotit=False, quiet=False, outfile=None, w_cutoff=10, windowsize=1000, SloP = False, correct_P = False):
-
-
-    peakDict = {}
-    #these are what is built in this dict, complicated enough that it might be worth turning into an object
-    #peakDict['clusters'] = {}
-    #peakDict['sections'] = {}
-    #peakDict['nreads'] = int()
-    #peakDict['threshold'] = int()
-    #peakDict['loc'] = loc
-    
-    #data munging
-    chrom, gene_name, tx_start, tx_end, signstrand = loc.split("|")
-    tx_start, tx_end = map(int, [tx_start, tx_end])    
-    
-    #used for poisson calclulation? 
-    nreads_in_gene = sum(pos_counts)
-    
-    #decides FDR calcalation, maybe move getFRDcutoff mean into c code
-    if user_threshold is None:
-        gene_threshold = get_FDR_cutoff_mean(lengths, gene_length, alpha=FDR_alpha)
-    else:
-        gene_threshold = user_threshold
-    
-    if gene_threshold == "error":
-        print "I had a hard time with this one: %s.  I think I'll use a threshold of 50" %(loc)
-        threshold=50
-    peakDict['clusters'] = {}
-    peakDict['sections'] = {}
-    peakDict['nreads'] = nreads_in_gene
-    peakDict['threshold'] = gene_threshold
-    peakDict['loc'] = loc
-    peakn=1
-    tmpsect = {}
-    if quiet is not True:
-        print "Testing %s" %(loc)
-        print "Gene threshold is: %d" %(gene_threshold)
-    sections = find_sections(wiggle, margin)
-
-
-    if plotit is True:
-        plotSections(wiggle, sections, gene_threshold)
-    bed = list()
-
-    for sect in sections:
-        sectstart, sectstop = map(int, sect.split("|"))
-        sect_length = sectstop-sectstart+1
-        data = wiggle[sectstart:(sectstop+1)]
-        cts = pos_counts[sectstart:(sectstop+1)]
-        xvals = arange(0, sect_length)
-        Nreads = sum(cts)
-
-        #gets random subset of lengths of reads for calculations on a section
-        sect_read_lengths = rs(lengths, Nreads) #not exactly the right way to do this but it should be very close.
-        peakDict['sections'][sect] ={}
-        threshold=int()
-        
-        #makes sure there are enough reads
-        if Nreads < minreads:
-            if quiet is not True:
-                print "%d is not enough reads, skipping section: %s" %(Nreads, sect)
-            continue
-        else:
-            if quiet is not True:
-                print "Analyzing section %s with %d reads" %(sect, Nreads)
-        
-            
-        #sets super-local if requested, might be able to factor this
-        if user_threshold is None:
-            if SloP is True:
-                threshold = get_FDR_cutoff_mean(sect_read_lengths, sect_length, alpha=FDR_alpha)
-                if quiet is not True:
-                    print "Using super-local threshold %d" %(threshold)
-            else:
-                threshold= gene_threshold
-        else:
-            threshold= user_threshold
-
-        #saves threshold for each individual section
-        peakDict['sections'][sect]['threshold'] = threshold
-        peakDict['sections'][sect]['nreads'] = Nreads
-
-        #if wiggle track never excides threshold
-        if max(data) < threshold:
-            if quiet is not True:
-                print "data not high enough, stopping"
-            continue
-        
-        #fitting splines logic, black magic 
-        try:
-            degree=3 #cubic spline
-            weights = None 
-            fo = True #output information about the fitting optimization
-            if quiet is True:
-                fo=False
-            #for very large windows with many reads a large smoothing parameter is required.  test several different options to determine a reasonable inital estimate
-            
-             #Goal is to find optimnal smooting paramater in multiple steps
-           #x1 initial estimate of smoothing paramater 
-            #step 1, identify good initial value
-            x1=(sectstop-sectstart+1)
-            x0=x1
-            useme = 1
-            
-           
-            
-            #step 2, refine so as not to runinto local minima later, try to come up with a good way of getting optimal paramater
-            error  = find_univariateSpline(x1, xvals, data, degree, weights, resid=True)
-            for i in range(2, 11):
-                x2 = x1*i
-                
-                #tries find optimal initial smooting paraater in this loop
-                err = find_univariateSpline(x2, xvals, data, degree, weights, resid=True)
-                if err < error:
-                    x0 = x2
-                    useme = i
-
-            if quiet is not True:
-                print "I'm using (region length) * %d as the initial estimate for the smoothing parameter" %(useme)            
-            try:
-                #fine optimization of smooting paramater
-                cutoff =float(0)
-                tries =0
-                while cutoff <5:# shouldn't get smoothing coef's this small.. increase the initial estimate and try again. WARNING: BLACK MAGIC
-                    tries += 1
-                    if tries == 3: # increasing this may improve accuracy, but at the cost of running time.
-                        break
-                    sp = scipy.optimize.minimize(find_univariateSpline, x0, args=(xvals, data, degree, weights),
-                                                 options={'disp':fo}, method="Powell")
-                    #fit a smoothing spline using an optimal parameter for smoothing and with weights proportional to the number of reads aligned at each position if weights is set
-                    if sp.success is True:
-                        cutoff = sp.x
-                    else:
-                        pass
-                    x0 += sect_length
-            except:
-                print "%s failed spline fitting at section %s with sp: %s" %(loc, sect, str(sp))
-                continue
-
-            if quiet is not True:
-                print "optimized smoothing parameter"
-        #if we are going to save and output as a pickle fi is %s" %(str(cutoff))
-        #final fit spline
-            spline = find_univariateSpline(cutoff, xvals, data, degree, weights, resid=False)
-            if plotit is True:
-                plotSpline(spline, data, xvals, threshold)
-            
-            #function inside function, remove later
-            def thresh(threhold):
-                return threshold
-            #starts = xvals[diff(sign(spline(xvals) - spline(xvals+1))) < 0]
-            
-            #finds all turns 
-            starts = xvals[diff(sign(spline(xvals) - thresh(xvals))) > 0]
-            stops = xvals[diff(sign(spline(xvals) - thresh(xvals))) < 0]
-            ### important note: for getting values x->y [inclusive] you must index an array as ar[x:(y+1)]|                     or else you end up with one-too-few values, the second index is non-inclusive
-            #append local minima:
-            local_minima = xvals[diff(sign(spline(xvals) - spline(xvals+1))) < 0]
-            
-            #append to list any local minima above threshold
-            if any(local_minima >= threshold):
-                startlist = list(starts)
-                stoplist = list(stops)                
-                for val in local_minima:
-                    if spline(val) >= threshold:
-                        startlist.append(val)
-                        stoplist.append(val)
-                starts = array(sorted(startlist))
-                stops = array(sorted(stoplist))
-
-            #make sure that the start is not a minima 
-            if spline(xvals)[0] > threshold:# add a 0 to the beginning of "starts"
-                l = list(starts) ## this is HACKED... i couldn't figure out a clean way to do it.
-                l.append(0)
-                for i in starts:
-                    l.append(i)
-                starts = array(l)
-            
-            #removes duplicates 
-            starts = array(sorted(set(starts)))
-            stops = array(sorted(set(stops)))
-
-            #plt.plot(starts)
-            #plt.plot(stops)
-            #plt.draw()
-            
-            #walks along spline, and calls peaks along spline
-            #for each start, take the next stop and find the peak between the start and the stop
-            for p_start in starts: #subsections that are above threshold
-                
-                try:
-                    p_stop = stops[stops > p_start][0]
-                except:
-                    p_stop = sect_length -1
-                try:
-                    peaks = map(lambda x: x+p_start, xvals[diff(sign(diff(spline(xvals[p_start:(p_stop+1)]))))<0])  #peaks with-in this subsection, indexed from section (not subsection) start
-                    if quiet is not True:
-                        print "I found %d peaks" %(len(peaks))
-                except:
-                    continue
-                
-                #handles logic if there are multiple peaks between start and stop
-                if peaks.__len__() <=0:
-                    continue
-                if peaks.__len__() is 1:
-                    #gets reads in peak
-                    Nreads_in_peak = sum(cts[p_start:(p_stop+1)])
-                    if quiet is not True:
-                        print "Peak %d - %d has %d reads" %(p_start, (p_stop+1), Nreads_in_peak)
-                    
-                    #makes sure there enough reads
-                    if Nreads_in_peak < minreads or max(data[p_start:(p_stop+1)]) < threshold:
-                        if quiet is not True:
-                            print "skipping peak, %d is not enough reads" %(Nreads_in_peak)
-                        continue
-
-                    #formatting of bed track
-                    #start and stop for bed track to be created
-                    g_start = tx_start + sectstart + p_start
-                    g_stop = tx_start + sectstart + p_stop
-                    
-                    #highest point in start stop
-                    peak = tx_start + sectstart + peaks[0]
-                    
-                    #makes it thicker so we can see on the browser 
-                    thick_start = peak-2
-                    thick_stop = peak+2
-                    
-                    #error checking logic to keep bed files from breaking
-                    if thick_start < g_start:
-                        thick_start = g_start
-                    if thick_stop > g_stop:
-                        thick_stop = g_stop
-                    peak_length = g_stop-g_start+1
-
-                    #
-                    if peak_length < w_cutoff:#skip really small peaks
-                        continue
-                    peak_name = gene_name + "_" + str(peakn) + "_" + str(int(Nreads_in_peak))
-                    
-                    #super local logic 
-                    #error check to make sure area is in area of gene
-                    if peak - tx_start - windowsize < 0: #distance from gene start
-                        area_start = 0
-                    else:  #for super local gets area around peak for calculation
-                        area_start = peak - tx_start - windowsize
-                        #area_start = sectstart
-                        
-                    #same thing except for end of gene instead of start
-                    if peak + windowsize > tx_end: #distance to gene stop
-                        area_stop = tx_start-tx_end + 1
-                    else:
-                        area_stop = peak - tx_start + windowsize
-                        #area_stop = sectstop
-
-                    #use area reads + 1/2 all other reads in gene: area_reads = sum(pos_counts[area_start:area_stop]) + 0.5*(sum(pos_counts) - sum(pos_counts[area_start:area_stop]))
-                    #use area reads:
-                    area_reads = sum(pos_counts[area_start:area_stop])
-                    area_size = area_stop - area_start + 1
-
-                    #area_reads = sum(pos_counts[sectstart:sectstop])
-                    #area_size = sect_length
-
-                    #calcluates poisson based of whole gene vs peak
-                    gene_poisP = poissonP(nreads_in_gene, Nreads_in_peak, gene_length, peak_length)
-                    if SloP is True:
-                        #same thing except for based on super local p-value
-                        slop_poisP = poissonP(area_reads, Nreads_in_peak, area_size, peak_length)
-                        
-                    #makes sure spop_poisP is defined, even if its just normal, something to be removed later,
-                    #slop should only be used when defined as true
-                    else:
-                        slop_poisP=gene_poisP
-                    
-                    
-                    if math.isnan(slop_poisP):
-                        slop_poisP = 1
-                                            
-                    #remove later    
-                    if slop_poisP > poisson_cutoff:
-                        #continue
-                        pass
-                    
-                    #poisP = 1
-                    
-                    #defines the bedline of a peak for returning                    
-                    bedline = "%s\t%d\t%d\t%s\t%s\t%s\t%d\t%d" %(chrom, g_start, g_stop, peak_name, slop_poisP, signstrand, thick_start, thick_stop)
-
-                    #metadata for the specific bedline
-                    peakDict['clusters'][bedline] = {}
-                    peakDict['clusters'][bedline]['GeneP'] = gene_poisP
-                    peakDict['clusters'][bedline]['SloP'] = slop_poisP                    
-                    peakDict['clusters'][bedline]['Nreads'] = Nreads_in_peak
-                    peakDict['clusters'][bedline]['size'] = peak_length
-                    
-
-                    peakn += 1
-                else:  #there are more than one peaks in this window
-                    #this handles peaks within peaks logic
-                    valleys = array(map(lambda x:x+p_start, xvals[diff(sign(diff(spline(xvals[p_start:p_stop+1]))))>0]))#local minima in subsection, relative to section start
-
-                    for subpeak in peaks:
-                        subpeak_start = int()
-                        subpeak_stop = int()
-                        if any(valleys < subpeak):
-                            subpeak_start = valleys[valleys < subpeak][-1]
-                        else:
-                            subpeak_start = starts[starts < subpeak][-1]
-                        if any(valleys > subpeak):
-                            subpeak_stop = valleys[valleys > subpeak][0]
-                        else:
-                            subpeak_stop = stops[stops > subpeak][0]
-                        peak_length = subpeak_stop - subpeak_start + 1
-                        if peak_length < w_cutoff:#skip really small peaks
-                            continue
-                        Nreads_in_peak = sum(cts[subpeak_start:(subpeak_stop+1)])
-                        if Nreads_in_peak < minreads or max(data[subpeak_start:(subpeak_stop+1)]) < threshold:
-                            continue
-                        g_start = tx_start + subpeak_start + sectstart
-                        g_stop = tx_start + subpeak_stop + sectstart
-                        peak = tx_start + subpeak + sectstart
-                        thick_start = peak-2
-                        if thick_start < g_start:
-                            thick_start = g_start                        
-                        thick_stop = peak+2
-                        if thick_stop > g_stop:
-                            thick_stop = g_stop                        
-                        peak_name = gene_name + "_" + str(peakn) + "_" + str(int(Nreads_in_peak))
-                        if peak - tx_start - windowsize < 0: #distance from gene start
-                            area_start = 0 
-                        else:
-                            area_start = peak - tx_start - windowsize
-                            #area_start = sectstart
-                        if peak + windowsize > tx_end: #distance to gene stop
-                            area_stop = tx_start-tx_end + 1
-                        else:
-                            #area_stop = sectstop
-                            area_stop = peak - tx_start + windowsize
-                        
-                        #area_reads = sum(pos_counts[area_start:area_stop]) + 0.5*(sum(pos_counts) - sum(pos_counts[area_start:area_stop])) #all the reads in the area + half the reads in the rest of the gene.
-                        area_reads = sum(pos_counts[area_start:area_stop])                            
-                        area_size = area_stop - area_start + 1
-                        #area_reads = sum(pos_counts[sectstart:sectstop])
-                        #area_size = sect_length
-                        
-                        gene_poisP = poissonP(nreads_in_gene, Nreads_in_peak, gene_length, peak_length)
-                        if SloP is True:
-                            slop_poisP = poissonP(area_reads, Nreads_in_peak, area_size, peak_length)
-                        else:
-                            slop_poisP = gene_poisP
-                        
-                        if math.isnan(slop_poisP):
-                            slop_poisP = 1
-                        if slop_poisP > poisson_cutoff: #we'll leave these in to allow for BH p-value correction
-                            pass
-                        
-                        #output results again
-                        bedline = "%s\t%d\t%d\t%s\t%s\t%s\t%d\t%d" %(chrom, g_start, g_stop, peak_name,
-                                                                     slop_poisP, signstrand, thick_start, thick_stop)
-                        peakDict['clusters'][bedline] = {}                        
-                        peakDict['clusters'][bedline]['SloP'] = slop_poisP
-                        peakDict['clusters'][bedline]['GeneP'] = gene_poisP
-                        peakDict['clusters'][bedline]['Nreads'] = Nreads_in_peak
-                        peakDict['clusters'][bedline]['size'] = peak_length
-                        peakn+=1
-        except:
-            print "spline fitting failed for %s" %(loc)
-            
-    #inflate p-values based on # of comparisons #bonferroni corrected
-    if correct_P is True:            
-        for peak in peakDict['clusters']:
-            peakDict['clusters'][peak]['p'] = peakDict['clusters'][peak]['p'] * peakn  #bonferroni correct p-value for MHT
-        
-        
-
-    peakDict['Nclusters'] = peakn
-    
-    return peakDict
-
-
-=======
+
     return gene_lengths
->>>>>>> 75001f6e
+
 
 """
 
